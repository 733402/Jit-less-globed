#include "manager.hpp"

#include "address.hpp"
#include "listener.hpp"
#include "game_socket.hpp"

#include <Geode/ui/GeodeUI.hpp>
#include <asp/sync.hpp>
#include <asp/thread.hpp>

#include <data/packets/all.hpp>
#include <defs/minimal_geode.hpp>
#include <managers/account.hpp>
#include <managers/admin.hpp>
#include <managers/error_queues.hpp>
#include <managers/game_server.hpp>
#include <managers/profile_cache.hpp>
#include <managers/friend_list.hpp>
#include <managers/settings.hpp>
#include <managers/room.hpp>
#include <managers/role.hpp>
#include <util/cocos.hpp>
#include <util/format.hpp>
#include <util/time.hpp>
#include <util/net.hpp>
#include <ui/notification/panel.hpp>

using namespace asp::sync;
using namespace geode::prelude;
using ConnectionState = NetworkManager::ConnectionState;

static constexpr uint16_t MIN_PROTOCOL_VERSION = 6;
static constexpr uint16_t MAX_PROTOCOL_VERSION = 8;
static constexpr std::array SUPPORTED_PROTOCOLS = std::to_array<uint16_t>({6, 7, 8});

static bool isProtocolSupported(uint16_t proto) {
    return std::find(SUPPORTED_PROTOCOLS.begin(), SUPPORTED_PROTOCOLS.end(), proto) != SUPPORTED_PROTOCOLS.end();
}

// yes, really
struct AtomicConnectionState {
    AtomicInt inner;

    AtomicConnectionState& operator=(ConnectionState state) {
        inner.store(static_cast<int>(state));
        return *this;
    }

    operator ConnectionState() {
        return static_cast<ConnectionState>(inner.load());
    }
};

static std::string formatListenerKey(packetid_t id) {
    return util::cocos::spr(fmt::format("packet-listener-{}", id));
}

struct WeakRefDummy {
    std::shared_ptr<WeakRefController> ctrl;
};

template <typename T>
static void* addrFromWeakRef(const WeakRef<T>& ref) {
    // Do not do this.
    auto dummy = reinterpret_cast<const WeakRefDummy&>(ref);
    return dummy.ctrl ? dummy.ctrl->get() : nullptr;
}

template <typename T>
static const WeakRefController& controllerFromWeakRef(const WeakRef<T>& ref) {
    // Do not do this.
    auto dummy = reinterpret_cast<const WeakRefDummy&>(ref);
    return *dummy.ctrl;
}

// Packet listener pool. Most of the functions must not be used on a different thread than main.
class PacketListenerPool : public CCObject {
public:
    PacketListenerPool(const PacketListenerPool&) = delete;
    PacketListenerPool(PacketListenerPool&&) = delete;
    PacketListenerPool& operator=(const PacketListenerPool&) = delete;
    PacketListenerPool& operator=(PacketListenerPool&&) = delete;

    static PacketListenerPool& get() {
        static PacketListenerPool instance;
        return instance;
    }

    // Must be called from the main thread. Delivers packets to all listeners that are tied to an object.
    void update(float dt) {
        if (packetQueue.empty()) return;

        // clear any dead listeners
        this->removeDeadListeners();

        while (auto packet_ = packetQueue.tryPop()) {
            auto& packet = packet_.value();
            packetid_t id = packet->getPacketId();

            bool invoked = false;
            auto& lsm = listeners[id];

            for (auto& listener : lsm) {
                if (auto l = listener.lock()) {
                    l->invokeCallback(packet);
                }
            }
        }
    }

    void removeDeadListeners() {
        for (auto& [id, listeners] : listeners) {
            for (int i = listeners.size() - 1; i >= 0; i--) {
                auto addr = addrFromWeakRef(listeners[i]);

                if (!listeners[i].valid()) {
#ifdef GLOBED_DEBUG
                    log::debug("Unregistering listener {} (id {})", addr, id);
#endif
                    // log::debug("removing listener for {}", id);
                    listeners.erase(listeners.begin() + i);
                }
            }
        }
    }

    void registerListener(packetid_t id, PacketListener* listener) {
#ifdef GLOBED_DEBUG
        log::debug("Registering listener {} (id {}) for {}", listener, id, listener->owner);
#endif

        auto& ls = listeners[id];

        this->removeDeadListeners();

        // verify it's not a duplicate
        bool duped = false;
        for (auto& l : ls) {
            if (l.lock() == listener) {
                duped = true;
                break;
            }
        }

        if (!duped) {
            ls.push_back(WeakRef(listener));
        } else {
            log::warn("duped listener ({}, id {}, owner {}), not adding again", listener, id, listener->owner);
        }
    }

    // Push a packet to the queue. Thread safe.
    void pushPacket(std::shared_ptr<Packet> packet) {
        packetQueue.push(std::move(packet));
    }

private:
    std::unordered_map<packetid_t, std::vector<WeakRef<PacketListener>>> listeners;
    asp::Channel<std::shared_ptr<Packet>> packetQueue;

    PacketListenerPool() {
        CCScheduler::get()->scheduleSelector(schedule_selector(PacketListenerPool::update), this, 0.f, false);
    }
};

class NetworkManager::Impl {
protected:
    friend class NetworkManager;
    friend class PacketListenerPool;

    static constexpr int BUILTIN_LISTENER_PRIORITY = -10000000;

    struct TaskPingServers {};
    struct TaskSendPacket {
        std::shared_ptr<Packet> packet;
    };
    struct TaskPingActive {};

    struct GlobalListener {
        packetid_t packetId;
        bool isFinal;
        PacketListener::CallbackFn callback;
    };

    using Task = std::variant<TaskPingServers, TaskSendPacket, TaskPingActive>;

    AtomicConnectionState state;
    GameSocket socket;
    asp::Thread<NetworkManager::Impl*> threadRecv, threadMain;
    asp::Channel<Task> taskQueue;

    // Note that we intentionally don't use Ref here,
    // as we use the destructor to know if the object owning the listener has been destroyed.
    asp::Mutex<std::unordered_map<packetid_t, GlobalListener>> listeners;
    asp::Mutex<std::unordered_map<packetid_t, util::time::system_time_point>> suppressed;

    // these fields are only used by us and in a safe manner, so they don't need a mutex
    NetworkAddress connectedAddress;
    std::string connectedServerId;
    util::time::time_point lastReceivedPacket;
    util::time::time_point lastSentKeepalive;
    util::time::time_point lastTcpExchange;

    AtomicBool suspended;
    AtomicBool standalone;
    AtomicBool recovering;
    AtomicBool handshakeDone;
    AtomicU8 recoverAttempt;
    AtomicBool ignoreProtocolMismatch;
    AtomicBool wasFromRecovery;
    AtomicBool cancellingRecovery;
    AtomicU32 secretKey;
    AtomicU32 serverTps;
    AtomicU16 serverProtocol;

    Impl() {
        // initialize winsock
        util::net::initialize();

        this->setupGlobalListeners();

        // start up the threads

        threadRecv.setLoopFunction(&NetworkManager::Impl::threadRecvFunc);
        threadRecv.setStartFunction([] { geode::utils::thread::setName("Network Thread (in)"); });
        threadRecv.start(this);

        threadMain.setLoopFunction(&NetworkManager::Impl::threadMainFunc);
        threadMain.setStartFunction([] { geode::utils::thread::setName("Network Thread (out)"); });
        threadMain.start(this);

        this->resetConnectionState();
    }

    ~Impl() {
        // remove all listeners
        this->removeAllListeners();

        log::debug("waiting for network threads to terminate..");
        threadRecv.stopAndWait();
        threadMain.stopAndWait();

        if (state != ConnectionState::Disconnected) {
            log::debug("disconnecting from the server..");
            try {
                this->disconnect(false, true);
            } catch (const std::exception& e) {
                log::warn("error trying to disconnect: {}", e.what());
            }
        }

        util::net::cleanup();

        log::info("goodbye from networkmanager!");
    }

    void resetConnectionState() {
        state = ConnectionState::Disconnected;
        standalone = false;
        recovering = false;
        handshakeDone = false;
        recoverAttempt = 0;
        wasFromRecovery = false;
        cancellingRecovery = false;
        secretKey = 0;
        serverTps = 0;
        serverProtocol = 0;
        lastReceivedPacket = {};
        lastSentKeepalive = {};
        lastTcpExchange = {};
    }

    /* connection and tasks */

    Result<> connect(const NetworkAddress& address, const std::string_view serverId, bool standalone, bool fromRecovery = false) {
        // if we are already connected, disconnect first
        if (state == ConnectionState::Established) {
            this->disconnect(false, false);
        }

        if (state != ConnectionState::Disconnected) {
            return Err("already trying to connect");
        }

        this->resetConnectionState();

        this->standalone = standalone;
        this->wasFromRecovery = fromRecovery;

        lastReceivedPacket = util::time::now();
        lastSentKeepalive = util::time::now();
        lastTcpExchange = util::time::now();

        if (!standalone) {
            GLOBED_REQUIRE_SAFE(!GlobedAccountManager::get().authToken.lock()->empty(), "attempting to connect with no authtoken set in account manager")
        }

        connectedAddress = address;
        connectedServerId = std::string(serverId);
        recovering = false;
        recoverAttempt = 0;

        state = ConnectionState::TcpConnecting;

        // actual connection is deferred - the network thread does DNS resolution and TCP connection.

        return Ok();
    }

    void disconnect(bool quiet = false, bool noclear = false) {
        ConnectionState prevState = state;

        this->resetConnectionState();

        if (!quiet && prevState == ConnectionState::Established) {
            // send it directly instead of pushing to the queue
            (void) socket.sendPacket(DisconnectPacket::create());
        }

        socket.disconnect();

        // singletons could have been destructed before NetworkManager, so this could be UB. Additionally will break autoconnect.
        if (!noclear) {
            RoomManager::get().setGlobal();
            GameServerManager::get().clearActive();
            AdminManager::get().deauthorize();
        }
    }

    void disconnectWithMessage(const std::string_view message, bool quiet = true) {
        ErrorQueues::get().error(fmt::format("You have been disconnected from the active server.\n\nReason: <cy>{}</c>", message));
        this->disconnect(quiet);
    }

    void cancelReconnect() {
        cancellingRecovery = true;
    }

    void onConnectionError(const std::string_view reason) {
        ErrorQueues::get().debugWarn(reason);
    }

    void send(std::shared_ptr<Packet> packet) {
        taskQueue.push(TaskSendPacket {
            .packet = std::move(packet)
        });
    }

    void pingServers() {
        taskQueue.push(TaskPingServers {});
    }

    void updateServerPing() {
        taskQueue.push(TaskPingActive {});
    }

    ConnectionState getConnectionState() {
        return state;
    }

    bool established() {
        return state == ConnectionState::Established;
    }

    /* listeners */

    void addListener(CCNode* target, PacketListener* listener) {
        if (target) {
            target->setUserObject(formatListenerKey(listener->packetId), listener);
        } else {
            // if target is nullptr we leak the listener,
            // essentially saying it should live for the entire duration of the program.
            listener->retain();
        }

        this->registerPacketListener(listener->packetId, listener);
    }

    void registerPacketListener(packetid_t packet, PacketListener* listener) {
        PacketListenerPool::get().registerListener(packet, listener);
    }

    void removeListener(cocos2d::CCNode* target, packetid_t id) {
        auto key = util::cocos::spr(fmt::format("packet-listener-{}", id));

        target->setUserObject(key, nullptr);

        // the listener will unregister itself in the destructor.
    }

    void unregisterPacketListener(packetid_t packet, PacketListener* listener, bool suppressUnhandled) {
    }

    void suppressUnhandledUntil(packetid_t id, util::time::system_time_point point) {
        (*suppressed.lock())[id] = point;
    }

    void removeAllListeners() {
        listeners.lock()->clear();
    }

    // adds a global listener, with same fairness as all other listeners
    void addGlobalListener(packetid_t id, PacketCallback&& callback) {
        auto listener = PacketListener::create(id, std::move(callback), nullptr, BUILTIN_LISTENER_PRIORITY, false);
        this->addListener(nullptr, listener);
    }

    template <HasPacketID Pty>
    void addGlobalListener(PacketCallbackSpecific<Pty>&& callback) {
        this->addGlobalListener(Pty::PACKET_ID, [callback = std::move(callback)](std::shared_ptr<Packet> pkt) {
            callback(std::static_pointer_cast<Pty>(pkt));
        });
    }

    // adds a global listener, which always runs NOT on the main thread and always before other listeners
    void addInternalListener(packetid_t id, PacketCallback&& callback) {
        GlobalListener listener {
            .packetId = id,
            .isFinal = false,
            .callback = std::move(callback),
        };

        (*listeners.lock())[id] = std::move(listener);
#ifdef GLOBED_DEBUG
        log::debug("Registered internal listener (id = {})", id);
#endif
    }

    template <HasPacketID Pty>
    void addInternalListener(PacketCallbackSpecific<Pty>&& callback) {
        this->addInternalListener(Pty::PACKET_ID, [cb = std::move(callback)](std::shared_ptr<Packet> packet) {
            cb(std::static_pointer_cast<Pty>(std::move(packet)));
        });
    }

    // same as `addInternalListener` but runs the callback on the main thread
    template <HasPacketID Pty>
    void addInternalListenerSync(PacketCallbackSpecific<Pty>&& callback) {
        this->addInternalListener<Pty>([cb = std::move(callback)](std::shared_ptr<Pty> packet) {
            Loader::get()->queueInMainThread([cb = std::move(cb), packet = std::move(packet)] {
                cb(std::move(packet));
            });
        });
    }

    /* global listeners */

    void setupGlobalListeners() {
        // Connection packets

        addInternalListenerSync<CryptoHandshakeResponsePacket>([this](auto packet) {
            this->onCryptoHandshakeResponse(std::move(packet));
        });

        addInternalListener<KeepaliveResponsePacket>([](auto packet) {
            GameServerManager::get().finishKeepalive(packet->playerCount);
        });

        addInternalListener<KeepaliveTCPResponsePacket>([](auto) {});

        addInternalListener<ServerDisconnectPacket>([this](auto packet) {
            this->disconnectWithMessage(packet->message);
        });

        addInternalListener<LoggedInPacket>([this](auto packet) {
            this->onLoggedIn(std::move(packet));
        });

        addInternalListener<LoggedInLegacyPacket>([this](auto packet) {
            auto pkt = std::make_shared<LoggedInPacket>();
            pkt->allRoles = std::move(packet->allRoles);
            pkt->specialUserData = std::move(packet->specialUserData);
            pkt->tps = packet->tps;
            pkt->secretKey = packet->secretKey;
            pkt->serverProtocol = 7; // last protocol with legacy login packet

            this->onLoggedIn(std::move(pkt));
        });

        addInternalListener<LoginFailedPacket>([this](auto packet) {
            ErrorQueues::get().error(fmt::format("<cr>Authentication failed!</c> The server rejected the login attempt.\n\nReason: <cy>{}</c>", packet->message));
            GlobedAccountManager::get().authToken.lock()->clear();
            this->disconnect(true);
        });

        addInternalListener<ProtocolMismatchPacket>([this](auto packet) {
            this->onProtocolMismatch(std::move(packet));
        });

        addInternalListener<ClaimThreadFailedPacket>([this](auto packet) {
            this->disconnectWithMessage("failed to claim udp thread");
        });

        addInternalListener<LoginRecoveryFailecPacket>([this](auto packet) {
            log::debug("Login recovery failed, retrying regular connection");

            // failed to recover login, try regular connection
            this->disconnect(true);
            auto result = this->connect(connectedAddress, connectedServerId, standalone, true);

            if (!result) {
                log::warn("failed to reconnect: {}", result.unwrapErr());
                this->onConnectionError("[Globed] failed to reconnect");
            }
        });

        addGlobalListener<ServerNoticePacket>([](auto packet) {
            ErrorQueues::get().notice(packet->message);
        });

        addGlobalListener<ServerBannedPacket>([this](auto packet) {
            using namespace std::chrono;

            std::string reason = packet->message;
            if (reason.empty()) {
                reason = "No reason given";
            }

            auto msg = fmt::format(
                "<cy>You have been</c> <cr>Banned:</c>\n{}\n<cy>Expires at:</c>\n{}\n<cy>Question/Appeals? Join the </c><cb>Discord.</c>",
                reason,
                packet->timestamp == 0 ? "Permanent" : util::format::formatDateTime(sys_seconds(seconds(packet->timestamp)), false)
            );

            this->disconnectWithMessage(msg);
        });

        addGlobalListener<ServerMutedPacket>([](auto packet) {
            using namespace std::chrono;

            std::string reason = packet->reason;
            if (reason.empty()) {
                reason = "No reason given";
            }

            auto msg = fmt::format(
                "<cy>You have been</c> <cr>Muted:</c>\n{}\n<cy>Expires at:</c>\n{}\n<cy>Question/Appeals? Join the </c><cb>Discord.</c>",
                reason,
                packet->timestamp == 0 ? "Permanent" : util::format::formatDateTime(sys_seconds(seconds(packet->timestamp)), false)
            );

            ErrorQueues::get().notice(msg);
        });

        // General packets

        addGlobalListener<RolesUpdatedPacket>([](auto packet) {
            auto& pcm = ProfileCacheManager::get();
            pcm.setOwnSpecialData(packet->specialUserData);
        });

        // Room packets

        addGlobalListener<RoomInvitePacket>([](auto packet) {
            using InvitesFrom = GlobedSettings::InvitesFrom;

            // check if allowed
            int inviter = packet->playerData.accountId;
            InvitesFrom setting = static_cast<InvitesFrom>((int)GlobedSettings::get().globed.invitesFrom);

            if (setting == InvitesFrom::Nobody) {
                return;
            } else if (setting == InvitesFrom::Friends && !FriendListManager::get().isFriend(inviter)) {
                return;
            }

            GlobedNotificationPanel::get()->addInviteNotification(packet->roomID, packet->password, packet->playerData);
        });

        addGlobalListener<RoomInfoPacket>([](auto packet) {
            ErrorQueues::get().success("Room configuration updated");

            RoomManager::get().setInfo(packet->info);
        });

        addGlobalListener<RoomJoinedPacket>([](auto packet) {});

        addGlobalListener<RoomJoinFailedPacket>([](auto packet) {
            // TODO: handle reason
            std::string reason = "N/A";
            if (packet->wasInvalid) reason = "Room doesn't exist";
            if (packet->wasProtected) reason = "Room password is wrong";
            if (packet->wasFull) reason = "Room is full";
            if (!packet->wasProtected) ErrorQueues::get().error(fmt::format("Failed to join room: {}", reason)); //TEMPORARY disable wrong password alerts
        });

        // Admin packets

        addGlobalListener<AdminAuthSuccessPacket>([this](auto packet) {
            AdminManager::get().setAuthorized(std::move(packet->role));
            ErrorQueues::get().success("Successfully authorized");
        });

        addGlobalListener<AdminAuthFailedPacket>([this](auto packet) {
            ErrorQueues::get().warn("Login failed");

            auto& am = GlobedAccountManager::get();
            am.clearAdminPassword();
        });

        addGlobalListener<AdminSuccessMessagePacket>([](auto packet) {
            ErrorQueues::get().success(packet->message);
        });

        addGlobalListener<AdminErrorPacket>([](auto packet) {
            ErrorQueues::get().warn(packet->message);
        });
    }

    void onCryptoHandshakeResponse(std::shared_ptr<CryptoHandshakeResponsePacket> packet) {
        log::debug("handshake successful, logging in");
        handshakeDone = true;

        auto key = packet->data.key;

        socket.cryptoBox->setPeerKey(key.data());
        auto& am = GlobedAccountManager::get();
        std::string authtoken;

        if (!standalone) {
            authtoken = *am.authToken.lock();
        }

        auto& pcm = ProfileCacheManager::get();
        pcm.setOwnDataAuto();
        pcm.pendingChanges = false;

        auto& settings = GlobedSettings::get();

        if (settings.globed.fragmentationLimit == 0) {
            settings.globed.fragmentationLimit = 65000;
        }

        auto gddata = am.gdData.lock();
        auto pkt = LoginPacket::create(
            gddata->accountId,
            gddata->userId,
            gddata->accountName,
            authtoken,
            pcm.getOwnData(),
            settings.globed.fragmentationLimit,
            util::net::loginPlatformString(),
            settings.globed.isInvisible
        );

        this->send(pkt);
    }

    void onLoggedIn(std::shared_ptr<LoggedInPacket> packet) {
        // validate protocol version
        if (!::isProtocolSupported(packet->serverProtocol)) {
            auto mismatch = std::make_shared<ProtocolMismatchPacket>();
            mismatch->serverProtocol = packet->serverProtocol;
            mismatch->minClientVersion = "unknown";
            this->onProtocolMismatch(std::move(mismatch));
            return;
        }

        log::info("Successfully logged into the server!");
        serverTps = packet->tps;
        secretKey = packet->secretKey;
        serverProtocol = packet->serverProtocol;

        state = ConnectionState::Established;

        if (recovering || wasFromRecovery) {
            recovering = false;
            recoverAttempt = 0;

            log::info("connection recovered successfully!");
            ErrorQueues::get().success("[Globed] Connection recovered");
        }

        GameServerManager::get().setActive(connectedServerId);

        // these are not thread-safe, so delay it
        Loader::get()->queueInMainThread([specialUserData = std::move(packet->specialUserData), allRoles = std::move(packet->allRoles)] {
            auto& pcm = ProfileCacheManager::get();
            pcm.setOwnSpecialData(specialUserData);

            RoomManager::get().setGlobal();
            RoleManager::get().setAllRoles(allRoles);
        });

        // claim the tcp thread to allow udp packets through
        this->send(ClaimThreadPacket::create(this->secretKey));

        // try to login as an admin if we can
        auto& am = GlobedAccountManager::get();
        if (am.hasAdminPassword()) {
            auto password = am.getAdminPassword();
            if (password.has_value()) {
                this->send(AdminAuthPacket::create(password.value()));
            }
        }
    }

    void onProtocolMismatch(std::shared_ptr<ProtocolMismatchPacket> packet) {
        log::warn("Failed to connect because of protocol mismatch. Server: {}, client: {}", packet->serverProtocol, this->getUsedProtocol());

        // show an error telling the user to update the mod

        if (packet->serverProtocol < this->getUsedProtocol()) {
            std::string message = "Your Globed version is <cy>too new</c> for this server. Downgrade the mod to an older version or ask the server owner to update their server.";
            ErrorQueues::get().error(message);
        } else {
            Loader::get()->queueInMainThread([packet = std::move(packet)] {
                std::string message = fmt::format(
                    "Your Globed version is <cr>outdated</c>, please <cg>update</c> Globed in order to connect."
                    " Installed version: <cy>{}</c>, required: <cy>{}</c> (or newer)",
                    Mod::get()->getVersion().toString(),
                    packet->minClientVersion
                );

                geode::createQuickPopup("Globed Error", message, "Cancel", "Update", [](FLAlertLayer*, bool update) {
                    if (!update) return;

                    geode::openModsList();
                });
            });
        }

        this->disconnect(true);
    }

    /* misc */

    void togglePacketLogging(bool enabled) {
        socket.togglePacketLogging(enabled);
    }

    void setIgnoreProtocolMismatch(bool state) {
        ignoreProtocolMismatch = state;
    }

    uint16_t getUsedProtocol() {
        // 0xffff is a special value that the server doesn't check
<<<<<<< HEAD
        // return ignoreProtocolMismatch ? 0xffff : MAX_PROTOCOL_VERSION;
        return 7;
=======
#ifdef GLOBED_DEBUG
        return 0xffff;
#else
        return ignoreProtocolMismatch ? 0xffff : MAX_PROTOCOL_VERSION;
#endif
>>>>>>> 55b23ee7
    }

    uint32_t getServerTps() {
        return established() ? serverTps.load() : 0;
    }

    uint16_t getServerProtocol() {
        return established() ? serverProtocol.load() : 0;
    }

    bool isStandalone() {
        return standalone;
    }

    bool isReconnecting() {
        return recovering;
    }

    /* suspension */

    void suspend() {
        suspended = true;
    }

    void resume() {
        suspended = false;
    }

    /* worker threads */

    void threadRecvFunc() {
        if (this->suspended || state == ConnectionState::TcpConnecting) {
            std::this_thread::sleep_for(util::time::millis(100));
            return;
        }

        auto packet_ = socket.recvPacket(100);
        if (packet_.isErr()) {
            auto error = std::move(packet_.unwrapErr());
            if (error != "timed out") {
                this->onConnectionError(error);
            }

            return;
        }

        // this is awesome
        auto packet__ = packet_.unwrap();
        auto packet = std::move(packet__.packet);
        bool fromServer = packet__.fromConnected;

        packetid_t id = packet->getPacketId();

        if (id == PingResponsePacket::PACKET_ID) {
            this->handlePingResponse(std::move(packet));
            return;
        }

        // if it's not a ping packet, and it's NOT from the currently connected server, we reject it
        if (!fromServer) {
            return;
        }

        lastReceivedPacket = util::time::now();

        this->callListener(std::move(packet));
    }

    void callListener(std::shared_ptr<Packet>&& packet) {
        packetid_t packetId = packet->getPacketId();

        // go through internal listeners
        auto ls = listeners.lock();
        if (ls->contains(packetId)) {
            auto listener = ls->at(packetId);
            listener.callback(packet);
            if (listener.isFinal) return;
        }

        ls.unlock();

        // call other listeners
        PacketListenerPool::get().pushPacket(std::move(packet));
    }

    void handlePingResponse(std::shared_ptr<Packet>&& packet) {
        if (auto* pingr = packet->tryDowncast<PingResponsePacket>()) {
            GameServerManager::get().finishPing(pingr->id, pingr->playerCount);
        }
    }

    void threadMainFunc() {
        if (this->suspended) {
            std::this_thread::sleep_for(util::time::millis(100));
            return;
        }

        // Initial tcp connection.
        if (state == ConnectionState::TcpConnecting && !recovering) {
            // try to connect
            auto result = socket.connect(connectedAddress, recovering);

            if (!result) {
                this->disconnect(true);

                auto reason = result.unwrapErr();
                log::warn("TCP connection failed: <cy>{}</c>", reason);

                ErrorQueues::get().error(fmt::format("Failed to connect to the server.\n\nReason: <cy>{}</c>", reason));
                return;
            } else {
                log::debug("tcp connection successful, sending the handshake");
                state = ConnectionState::Authenticating;

                socket.createBox();

                uint16_t proto = this->getUsedProtocol();

                this->send(CryptoHandshakeStartPacket::create(
                    proto,
                    CryptoPublicKey(socket.cryptoBox->extractPublicKey())
                ));
            }
        }
        // Connection recovery loop itself
        else if (state == ConnectionState::TcpConnecting && recovering) {
            log::debug("recovery attempt {}", recoverAttempt.load());

            // initiate TCP connection
            auto result = socket.connect(connectedAddress, recovering);

            bool failed = false;

            if (!result) {
                failed = true;
            } else {
                log::debug("tcp connection successful, sending recovery data");
                state = ConnectionState::Authenticating;

                // if we are recovering, next steps are slightly different
                // first send our account ID and secret key (handled on the lowest level by the server)
                auto result = socket.sendRecoveryData(GJAccountManager::get()->m_accountID, secretKey);

                if (!result) {
                    failed = true;
                } else {
                    // the rest is done in a global listener
                    return;
                }
            }

            if (failed) {
                auto attemptNumber = recoverAttempt.load() + 1;
                recoverAttempt = attemptNumber;

                if (attemptNumber > 3) {
                    // give up
                    this->failedRecovery();
                    return;
                }

                auto sleepPeriod = util::time::millis(10000) * attemptNumber;

                log::debug("tcp connect failed, sleeping for {} before trying again", util::format::formatDuration(sleepPeriod));

                // wait for a bit before trying again

                // we sleep 50 times because we want to check if the user cancelled the recovery
                for (size_t i = 0; i < 50; i++) {
                    std::this_thread::sleep_for(sleepPeriod / 50);

                    if (cancellingRecovery) {
                        log::debug("recovery attempts were cancelled.");
                        recovering = false;
                        recoverAttempt = 0;
                        state = ConnectionState::Disconnected;
                        return;
                    }
                }

                return;
            }
        }
        // Detect if the tcp socket has unexpectedly disconnected and start recovering the connection
        else if (state == ConnectionState::Established && !socket.isConnected()) {
            ErrorQueues::get().warn("[Globed] connection lost, reconnecting..");

            state = ConnectionState::TcpConnecting;
            recovering = true;
            cancellingRecovery = false;
            recoverAttempt = 0;
            return;
        }
        // Detect if we disconnected while authenticating, likely the server doesn't expect us
        else if (state == ConnectionState::Authenticating && !socket.isConnected()) {
            this->disconnect(true);

            ErrorQueues::get().error(fmt::format(
                "Failed to connect to the server.\n\nReason: <cy>server abruptly disconnected during the {}</c>",
                handshakeDone ? "login attempt" : "handshake"
            ));
            return;
        }
        // Detect if authentication is taking too long
        else if (state == ConnectionState::Authenticating && !recovering && (util::time::now() - lastReceivedPacket) > util::time::seconds(5)) {
            this->disconnect(true);

            ErrorQueues::get().error(fmt::format(
                "Failed to connect to the server.\n\nReason: <cy>server took too long to respond to the {}</c>",
                handshakeDone ? "login attempt" : "handshake"
            ));
            return;
        }

        if (this->established()) {
            this->maybeSendKeepalive();
        }

        // poll for any incoming packets

        while (auto task_ = taskQueue.popTimeout(util::time::millis(50))) {
            auto task = task_.value();

            if (std::holds_alternative<TaskPingServers>(task)) {
                this->handlePingTask();
            } else if (std::holds_alternative<TaskSendPacket>(task)) {
                this->handleSendPacketTask(std::move(std::get<TaskSendPacket>(task)));
            } else if (std::holds_alternative<TaskPingActive>(task)) {
                this->handlePingActive();
            }
        }

        std::this_thread::yield();
    }

    void maybeSendKeepalive() {
        if (!this->established()) return;

        auto now = util::time::now();

        auto sinceLastPacket = now - lastReceivedPacket;
        auto sinceLastKeepalive = now - lastSentKeepalive;
        auto sinceLastTcpExchange = now - lastTcpExchange;

        if (sinceLastPacket > util::time::seconds(20)) {
            // timed out, disconnect the tcp socket but allow to reconnect
            log::warn("timed out, time since last received packet: {}", util::format::formatDuration(sinceLastPacket));
            socket.disconnect();
        } else if (sinceLastPacket > util::time::seconds(10) && sinceLastKeepalive > util::time::seconds(3)) {
            this->sendKeepalive();
        }

        // send a tcp keepalive to keep the nat hole open
        if (sinceLastTcpExchange > util::time::seconds(60)) {
            this->send(KeepaliveTCPPacket::create());
        }
    }

    void sendKeepalive() {
        // send a keepalive
        this->send(KeepalivePacket::create());
        lastSentKeepalive = util::time::now();
        GameServerManager::get().startKeepalive();
    }

    void failedRecovery() {
        recovering = false;
        recoverAttempt = 0;
        state = ConnectionState::Disconnected;

        ErrorQueues::get().error("Connection to the server was lost. Failed to reconnect after 3 attempts.");
    }

    void handlePingTask() {
        auto& gsm = GameServerManager::get();
        auto active = gsm.getActiveId();

        for (auto& [serverId, server] : gsm.getAllServers()) {
            if (serverId == active) continue;

            NetworkAddress addr(server.address);

#ifdef GLOBED_DEBUG
            auto addrString = addr.resolveToString().value_or("<unresolved>");
            log::debug("sending ping to {}", addrString);
#endif

            auto pingId = gsm.startPing(serverId);
            auto result = socket.sendPacketTo(PingPacket::create(pingId), addr);

            if (result.isErr()) {
                log::debug("failed to send ping: {}", result.unwrapErr());
                ErrorQueues::get().warn(result.unwrapErr());
            }
        }
    }

    void handleSendPacketTask(TaskSendPacket task) {
        if (task.packet->getUseTcp()) {
            lastTcpExchange = util::time::now();
        }

        try {
            auto result = socket.sendPacket(task.packet);
            if (!result) {
                auto error = result.unwrapErr();
                log::debug("failed to send packet {}: {}", task.packet->getPacketId(), error);
                this->onConnectionError(error);
                return;
            }
        } catch (const std::exception& e) {
            this->onConnectionError(e.what());
        }
    }

    void handlePingActive() {
        if (!this->established()) return;

        auto now = util::time::now();
        auto sinceLastKeepalive = now - lastSentKeepalive;

        bool isPingUnknown = GameServerManager::get().getActivePing() == -1;

        if (sinceLastKeepalive > util::time::seconds(5) || isPingUnknown) {
            this->sendKeepalive();
        }
    }
};

/* NetworkManager (public API) */

NetworkManager::NetworkManager() : impl(new NetworkManager::Impl()) {}

NetworkManager::~NetworkManager() {
    delete impl;
}

Result<> NetworkManager::connect(const NetworkAddress& address, const std::string_view serverId, bool standalone) {
    return impl->connect(address, serverId, standalone);
}

Result<> NetworkManager::connect(const GameServer& gsview) {
    return impl->connect(NetworkAddress(gsview.address), gsview.id, false);
}

Result<> NetworkManager::connectStandalone() {
    auto _server = GameServerManager::get().getServer(GameServerManager::STANDALONE_ID);
    if (!_server.has_value()) {
        return Err(fmt::format("failed to find server by standalone ID"));
    }

    auto server = _server.value();
    return impl->connect(NetworkAddress(server.address), GameServerManager::STANDALONE_ID, true);
}

void NetworkManager::disconnect(bool quiet, bool noclear) {
    impl->disconnect(quiet, noclear);
}

void NetworkManager::disconnectWithMessage(const std::string_view message, bool quiet) {
    impl->disconnectWithMessage(message, quiet);
}

void NetworkManager::cancelReconnect() {
    impl->cancelReconnect();
}

void NetworkManager::send(std::shared_ptr<Packet> packet) {
    impl->send(std::move(packet));
}

void NetworkManager::pingServers() {
    impl->pingServers();
}

void NetworkManager::updateServerPing() {
    impl->updateServerPing();
}

void NetworkManager::addListener(CCNode* target, packetid_t id, PacketListener* listener) {
    impl->addListener(target, listener);
}

void NetworkManager::addListener(CCNode* target, packetid_t id, PacketCallback&& callback, int priority, bool isFinal) {
    auto* listener = PacketListener::create(id, std::move(callback), target, priority, isFinal);
    impl->addListener(target, listener);
}

void NetworkManager::removeListener(CCNode* target, packetid_t id) {
    impl->removeListener(target, id);
}

void NetworkManager::removeAllListeners() {
    impl->removeAllListeners();
}

void NetworkManager::togglePacketLogging(bool enabled) {
    impl->togglePacketLogging(enabled);
}

uint16_t NetworkManager::getUsedProtocol() {
    return impl->getUsedProtocol();
}

uint32_t NetworkManager::getServerTps() {
    return impl->getServerTps();
}

uint16_t NetworkManager::getServerProtocol() {
    return impl->getServerProtocol();
}

bool NetworkManager::standalone() {
    return impl->isStandalone();
}

ConnectionState NetworkManager::getConnectionState() {
    return impl->getConnectionState();
}

bool NetworkManager::established() {
    return impl->established();
}

bool NetworkManager::reconnecting() {
    return impl->isReconnecting();
}

void NetworkManager::suspend() {
    impl->suspend();
}

void NetworkManager::resume() {
    impl->resume();
}

uint16_t NetworkManager::getMinProtocol() {
    return MIN_PROTOCOL_VERSION;
}

uint16_t NetworkManager::getMaxProtocol() {
    return MAX_PROTOCOL_VERSION;
}

bool NetworkManager::isProtocolSupported(uint16_t version) {
    return ::isProtocolSupported(version);
}

void NetworkManager::unregisterPacketListener(packetid_t packet, PacketListener* listener, bool suppressUnhandled) {
    impl->unregisterPacketListener(packet, listener, suppressUnhandled);
}

/* packet sending */

#define MAKE_SENDER(name, packet, arglist, arglist2) \
    void NetworkManager::name arglist { \
        impl->send(packet::create arglist2); \
    }

#define MAKE_SENDER2(name, arglist, arglist2) \
    MAKE_SENDER(send##name, name##Packet, arglist, arglist2)

// two choices:
// MAKE_SENDER(sendLeaveRoom, LeaveRoomPacket, (), ())
// MAKE_SENDER2(LeaveRoom, (), ())

MAKE_SENDER2(UpdatePlayerStatus, (bool invisible), (invisible))
MAKE_SENDER2(RequestRoomPlayerList, (), ())
MAKE_SENDER2(LeaveRoom, (), ())<|MERGE_RESOLUTION|>--- conflicted
+++ resolved
@@ -735,16 +735,11 @@
 
     uint16_t getUsedProtocol() {
         // 0xffff is a special value that the server doesn't check
-<<<<<<< HEAD
-        // return ignoreProtocolMismatch ? 0xffff : MAX_PROTOCOL_VERSION;
-        return 7;
-=======
-#ifdef GLOBED_DEBUG
-        return 0xffff;
-#else
-        return ignoreProtocolMismatch ? 0xffff : MAX_PROTOCOL_VERSION;
-#endif
->>>>>>> 55b23ee7
+        #ifdef GLOBED_DEBUG
+                return 0xffff;
+        #else
+                return ignoreProtocolMismatch ? 0xffff : MAX_PROTOCOL_VERSION;
+        #endif
     }
 
     uint32_t getServerTps() {
