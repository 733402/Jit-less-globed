--- conflicted
+++ resolved
@@ -86,24 +86,6 @@
 
     m_mainLayer->runAction(sequence);
 
-<<<<<<< HEAD
-    // if (AdminManager::get().authorized()) {
-    //     auto& role = AdminManager::get().getRole();
-    //     if (role.editFeaturedLevels) {
-    //         Build<CCSprite>::createSpriteName("accountBtn_settings_001.png")
-    //             .scale(0.7f)
-    //             .intoMenuItem([this] {
-    //                 EditFeaturedLevelPopup::create()->show();
-    //             })
-    //             .id("edit-btn")
-    //             .pos(rlayout.topRight - CCPoint{20.f, 20.f})
-    //             .intoNewParent(CCMenu::create())
-    //             .id("edit-menu")
-    //             .pos(0.f, 0.f)
-    //             .parent(m_mainLayer);
-    //     }
-    // }
-=======
     /* if (AdminManager::get().authorized()) {
         auto& role = AdminManager::get().getRole();
         if (role.editFeaturedLevels) {
@@ -120,7 +102,6 @@
                 .parent(m_mainLayer);
         }
     } */
->>>>>>> 66a5be70
 
     // refresh button
     Build<CCSprite>::createSpriteName("GJ_updateBtn_001.png")
