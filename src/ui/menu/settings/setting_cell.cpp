--- conflicted
+++ resolved
@@ -67,8 +67,6 @@
                 .id("input-menu"_spr)
                 .parent(this)
                 .enabled(enabled);
-<<<<<<< HEAD
-=======
 
             if (!isDRPCPossible) {
                 Build<CCSprite>::createSpriteName("GJ_infoIcon_001.png")
@@ -79,9 +77,9 @@
                     .pos(inpCheckbox->getPositionX() - 20.f, inpCheckbox->getPositionY() + 10.f)
                     .intoNewParent(CCMenu::create())
                     .pos(0.f, 0.f)
-                    .parent(this);
-            }
->>>>>>> fffbf225
+                    .parent(this)
+                .enabled(enabled);
+            }
 
             inpCheckbox->toggle(*(bool*)(settingStorage));
             if (!isDRPCPossible) {
